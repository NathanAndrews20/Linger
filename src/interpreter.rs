--- conflicted
+++ resolved
@@ -1,13 +1,8 @@
 use std::fmt;
 
 use crate::{
-<<<<<<< HEAD
-    desugar::{Expr, Procedure, Statement},
+    desugar::{Expr, Statement},
     environment::{AssignmentType, Binding, Entry, Environment, Mutability},
-=======
-    desugar::{Expr, Statement},
-    environment::{AssignmentType, Binding, Entry, Environment},
->>>>>>> 430c5833
     error::RuntimeError::{self, *},
     parser::Program,
     tokenizer::Operator,
@@ -44,20 +39,7 @@
 }
 
 pub fn interp_program<'a>(p: Program) -> Result<Value, RuntimeError> {
-<<<<<<< HEAD
-    let mut tmp_initial_env = Environment::new();
-    for Procedure { name, params, body } in p.procedures {
-        tmp_initial_env.insert_new(
-            name.to_string(),
-            Value::Proc(params, body, Environment::new()),
-            Mutability::Constant,
-        )
-    }
-
-    return match interp_statement(&mut tmp_initial_env, p.main, false)? {
-=======
     return match interp_statement(&mut Environment::new(p.procedures), p.main, false)? {
->>>>>>> 430c5833
         (value, _) => Ok(value),
     };
 }
@@ -164,11 +146,7 @@
         Expr::Str(s) => Ok(Value::Str(s)),
         Expr::Lambda(params, body) => Ok(Value::Proc(params, *body, env.clone())),
         Expr::Var(id) => match env.get(id.to_string())? {
-<<<<<<< HEAD
-            (v, ..) => Ok(v),
-=======
             v => Ok(v),
->>>>>>> 430c5833
         },
         Expr::Binary(op, left, right) => match op {
             Operator::Plus => {
